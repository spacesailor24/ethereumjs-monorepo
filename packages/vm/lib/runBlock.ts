--- conflicted
+++ resolved
@@ -197,7 +197,6 @@
     }
   }
 
-<<<<<<< HEAD
   const results: RunBlockResult = {
     receipts: result.receipts,
     results: result.results,
@@ -206,9 +205,6 @@
     logsBloom: result.bloom.bitvector,
     receiptRoot: result.receiptRoot,
   }
-=======
-  const { receipts, results } = result
->>>>>>> a06ebded
 
   /**
    * The `afterBlock` event
@@ -217,15 +213,9 @@
    * @type {RunBlockResult}
    * @property {Object} result emits the results of processing a block
    */
-<<<<<<< HEAD
   await this._emit('afterBlock', results)
 
   return results
-=======
-  await this._emit('afterBlock', { receipts, results })
-
-  return { receipts, results }
->>>>>>> a06ebded
 }
 
 /**
